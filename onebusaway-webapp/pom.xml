<project xmlns="http://maven.apache.org/POM/4.0.0" xmlns:xsi="http://www.w3.org/2001/XMLSchema-instance" xsi:schemaLocation="http://maven.apache.org/POM/4.0.0 http://maven.apache.org/maven-v4_0_0.xsd">
  <modelVersion>4.0.0</modelVersion>
  <parent>
    <groupId>org.onebusaway</groupId>
    <artifactId>onebusaway-application-modules</artifactId>
    <version>1.0.4-SNAPSHOT</version>
  </parent>
  <artifactId>onebusaway-webapp</artifactId>
  <packaging>war</packaging>

  <name>onebusaway-webapp</name>

  <properties>
    <xwiki.version>2.3.1</xwiki.version>
  </properties>


  <repositories>
        <!-- Required for the xwiki-rendering-macros -->
    <repository>
      <id>xwiki</id>
      <url>http://maven.xwiki.org/releases</url>
    </repository>
  </repositories>

  <dependencies>

        <!-- OneBusAway Dependencies -->
    <dependency>
      <groupId>org.onebusaway</groupId>
      <artifactId>onebusaway-presentation</artifactId>
      <version>${project.version}</version>
    </dependency>

    <dependency>
      <groupId>org.onebusaway</groupId>
      <artifactId>onebusaway-everylastlogin</artifactId>
      <version>0.0.1</version>
    </dependency>

        <!-- This is here mostly to support csv record parsing -->
    <dependency>
      <groupId>org.onebusaway</groupId>
      <artifactId>onebusaway-csv-entities</artifactId>
    </dependency>

        <!-- Struts2 Dependencies -->
    <dependency>
      <groupId>org.apache.struts</groupId>
      <artifactId>struts2-sitemesh-plugin</artifactId>
    </dependency>

    <dependency>
      <groupId>javax.servlet</groupId>
      <artifactId>jsp-api</artifactId>
      <scope>provided</scope>
    </dependency>
    <dependency>
      <groupId>javax.servlet</groupId>
      <artifactId>jstl</artifactId>
    </dependency>
    <dependency>
      <groupId>taglibs</groupId>
      <artifactId>standard</artifactId>
    </dependency>

        <!-- GWT -->
    <dependency>
      <groupId>com.google.gwt</groupId>
      <artifactId>gwt-servlet</artifactId>
      <version>${gwt-version}</version>
      <scope>runtime</scope>
    </dependency>
    <dependency>
      <groupId>com.google.gwt</groupId>
      <artifactId>gwt-user</artifactId>
      <version>${gwt-version}</version>
      <scope>provided</scope>
    </dependency>
    <dependency>
      <groupId>com.google.gwt</groupId>
      <artifactId>gwt-maps</artifactId>
      <scope>provided</scope>
    </dependency>
    <dependency>
      <groupId>com.google.gwt</groupId>
      <artifactId>gwt-search</artifactId>
      <scope>provided</scope>
    </dependency>
    <dependency>
      <groupId>com.allen_sauer.gwt</groupId>
      <artifactId>gwt-voices</artifactId>
      <version>1.7.0</version>
    </dependency>

    <dependency>
      <groupId>org.slf4j</groupId>
      <artifactId>slf4j-log4j12</artifactId>
    </dependency>

        <!-- Wiki Integration Support -->
        <!-- XWiki depends on an old verion of beanutils that causes conflicts for some reason -->
    <dependency>
      <groupId>commons-beanutils</groupId>
      <artifactId>commons-beanutils</artifactId>
    </dependency>
    <dependency>
      <groupId>org.onebusaway</groupId>
      <artifactId>onebusaway-wiki-integration-file</artifactId>
      <version>${wiki_integration_version}</version>
    </dependency>
    <dependency>
      <groupId>org.onebusaway</groupId>
      <artifactId>onebusaway-wiki-integration-tags</artifactId>
      <version>${wiki_integration_version}</version>
    </dependency>
    <dependency>
      <groupId>org.onebusaway</groupId>
      <artifactId>onebusaway-wiki-integration-xwiki-impl</artifactId>
      <version>${wiki_integration_version}</version>
    </dependency>
    <dependency>
      <groupId>org.onebusaway</groupId>
      <artifactId>onebusaway-wiki-integration-xwiki-struts-macros</artifactId>
      <version>${wiki_integration_version}</version>
    </dependency>
    <dependency>
      <groupId>org.onebusaway</groupId>
      <artifactId>onebusaway-wiki-integration-xwiki-macros</artifactId>
      <version>${wiki_integration_version}</version>
    </dependency>

    <dependency>
      <groupId>com.thoughtworks.xstream</groupId>
      <artifactId>xstream</artifactId>
    </dependency>

    <dependency>
      <groupId>junit</groupId>
      <artifactId>junit</artifactId>
      <scope>test</scope>
    </dependency>
    <dependency>
      <groupId>org.mockito</groupId>
      <artifactId>mockito-core</artifactId>
      <scope>test</scope>
    </dependency>
    <dependency>
      <groupId>net.java.dev.rome</groupId>
      <artifactId>rome</artifactId>
      <version>1.0.0</version>
    </dependency>
  </dependencies>

  <build>
    <finalName>onebusaway-webapp</finalName>
    <plugins>
      <plugin>
        <groupId>org.apache.maven.plugins</groupId>
        <artifactId>maven-compiler-plugin</artifactId>
        <configuration>
          <fork>true</fork>
          <maxmem>512m</maxmem>
        </configuration>
      </plugin>
      <plugin>
        <groupId>com.mycila.maven-license-plugin</groupId>
        <artifactId>maven-license-plugin</artifactId>
        <configuration>
          <excludes combine.children="append">
            <!-- JQuery Excludes -->
            <exclude>**/jquery*.js</exclude>
            <exclude>**/jquery*.css</exclude>
            <!-- GWT Excludes -->
            <exclude>**/*.gwt.rpc</exclude>
            <exclude>**.nocache.js</exclude>
            <exclude>**/hosted.html</exclude>
          </excludes>
        </configuration>
      </plugin>
      <plugin>
        <groupId>org.codehaus.mojo</groupId>
        <artifactId>gwt-maven-plugin</artifactId>
        <configuration>
          <modules>
<!--
            <module>org.onebusaway.webapp.gwt.BookmarkEditApplication</module>
            <module>org.onebusaway.webapp.gwt.OneBusAwayStandardApplication</module>
            <module>org.onebusaway.webapp.gwt.SearchLocationLibrary</module>
            <module>org.onebusaway.webapp.gwt.WhereStopFinderRefineViewApplication</module>
            <module>org.onebusaway.webapp.gwt.WhereStopFinderStandardApplication</module>
-->
          </modules>
          <gwtVersion>${gwt-version}</gwtVersion>
          <webappDirectory>${project.build.directory}/gwt</webappDirectory>
          <hostedWebapp>${project.build.directory}/gwt</hostedWebapp>
          <detectLocalSourceFolders>true</detectLocalSourceFolders>
        </configuration>
        <executions>
          <execution>
            <id>compile</id>
            <goals>
              <goal>compile</goal>
            </goals>
            <phase>prepare-package</phase>
          </execution>
        </executions>
      </plugin>
      <plugin>
        <groupId>org.apache.maven.plugins</groupId>
        <artifactId>maven-dependency-plugin</artifactId>
        <executions>
          <execution>
            <id>unpack</id>
            <phase>prepare-package</phase>
            <goals>
              <goal>unpack</goal>
            </goals>
            <configuration>
              <artifactItems>
                <artifactItem>
                  <groupId>org.onebusaway</groupId>
                  <artifactId>onebusaway-everylastlogin</artifactId>
                  <classifier>gwtloginwidget</classifier>
                  <version>0.0.1</version>
                  <type>jar</type>
                  <overWrite>true</overWrite>
                  <outputDirectory>${project.build.directory}/gwt/LoginWidget</outputDirectory>
                </artifactItem>
              </artifactItems>
            </configuration>
          </execution>
        </executions>
      </plugin>
      <plugin>
        <groupId>org.apache.maven.plugins</groupId>
        <artifactId>maven-war-plugin</artifactId>
        <configuration>
          <webResources>
<!--
            <resource>
              <directory>target/gwt/org.onebusaway.webapp.gwt.BookmarkEditApplication</directory>
              <targetPath>where/standard</targetPath>
            </resource>
<<<<<<< HEAD
-->
<!--             <resource> -->
<!--               <directory>${project.build.directory}/gwt/LoginWidget</directory> -->
<!--               <targetPath /> -->
<!--             </resource> -->
<!--
=======
            <resource>
              <directory>target/gwt/LoginWidget</directory>
              <targetPath />
            </resource>
>>>>>>> 906dc05e
            <resource>
              <directory>target/gwt/org.onebusaway.webapp.gwt.OneBusAwayStandardApplication</directory>
              <targetPath>explore/onebusaway</targetPath>
            </resource>
            <resource>
              <directory>target/gwt/org.onebusaway.webapp.gwt.SearchLocationLibrary</directory>
              <targetPath>user</targetPath>
            </resource>
            <resource>
              <directory>target/gwt/org.onebusaway.webapp.gwt.WhereStopFinderRefineViewApplication</directory>
              <targetPath>where/standard</targetPath>
            </resource>
            <resource>
              <directory>target/gwt/org.onebusaway.webapp.gwt.WhereStopFinderStandardApplication</directory>
              <targetPath>where/standard</targetPath>
            </resource>
-->
          </webResources>
        </configuration>
      </plugin>
    </plugins>
  </build>

</project><|MERGE_RESOLUTION|>--- conflicted
+++ resolved
@@ -237,24 +237,14 @@
         <artifactId>maven-war-plugin</artifactId>
         <configuration>
           <webResources>
-<!--
             <resource>
               <directory>target/gwt/org.onebusaway.webapp.gwt.BookmarkEditApplication</directory>
               <targetPath>where/standard</targetPath>
             </resource>
-<<<<<<< HEAD
--->
-<!--             <resource> -->
-<!--               <directory>${project.build.directory}/gwt/LoginWidget</directory> -->
-<!--               <targetPath /> -->
-<!--             </resource> -->
-<!--
-=======
             <resource>
               <directory>target/gwt/LoginWidget</directory>
               <targetPath />
             </resource>
->>>>>>> 906dc05e
             <resource>
               <directory>target/gwt/org.onebusaway.webapp.gwt.OneBusAwayStandardApplication</directory>
               <targetPath>explore/onebusaway</targetPath>
@@ -271,7 +261,6 @@
               <directory>target/gwt/org.onebusaway.webapp.gwt.WhereStopFinderStandardApplication</directory>
               <targetPath>where/standard</targetPath>
             </resource>
--->
           </webResources>
         </configuration>
       </plugin>
